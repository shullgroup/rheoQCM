--- conflicted
+++ resolved
@@ -2,16 +2,12 @@
 
 # QCM Data Collection and Analysis Software
 
-<<<<<<< HEAD
-This is the Python project page for the QCM data collection and analysis software used by the Shull research group at Northwestern University. The data collection and analysis are at the testing point. Currently, it is using its own data format (hdf5). The data importing function with QCM-D data is useful to the community doing QCM-D tests. Some of the analysis routines are generally useful, regardless of how the QCM data were generated.
-=======
 This is the Python project page for the QCM data collection and analysis software used by the Shull research group at Northwestern University. The data collection and analysis are at the testing point. Curently, it is using its own data format (hdf5). The data importing function with QCM-D data is useful to the community doing QCM-D tests. Some of the analysis routines are generally useful, regardless of how the QCM data were generated.
 
 ![](Screenshot.png)
 <p align = "center">
 <b>Screenshot of the User Interface</b>
 </p>
->>>>>>> 4ce626cc
 
 ## Getting Started
 
