'''
This is the main code of the QCM acquization program

'''

import os
import datetime, time
from PyQt5.QtCore import pyqtSlot, Qt
from PyQt5.QtWidgets import QApplication, QWidget, QMainWindow, QFileDialog, QActionGroup, QComboBox, QCheckBox, QTabBar, QTabWidget, QVBoxLayout, QGridLayout
from PyQt5.QtGui import QIcon, QPixmap
# from PyQt5.uic import loadUi

# packages
from MainWindow import Ui_MainWindow
from UISettings import settings_init, settings_default
from modules import UIModules
from modules.AccessMyVNA import AccessMyVNA
from MatplotlibWidget import MatplotlibWidget

class QCMApp(QMainWindow):
    '''
    The settings of the app is stored in a dict
    '''
    def __init__(self):
        super(QCMApp, self).__init__()
        self.ui = Ui_MainWindow()
        self.ui.setupUi(self)

        self.settings = settings_default
        self.set_default_freqs()
        self.harmonic_tab = 1
        self.update_all_settings()
        self.main()
<<<<<<< HEAD

        # initialize AccessMyVNA
        self.accvna = AccessMyVNA()
=======
>>>>>>> cc219bc1

    def main(self):
 # loadUi('QCM_GUI_test4.ui', self) # read .ui file directly. You still need to compile the .qrc file
#region ###### initiate UI #################################

#region main UI 
        # set window title
        self.setWindowTitle(settings_init['window_title'])
        # set window size
        self.resize(*settings_init['window_size'])
        # set delault displaying of tab_settings
        self.ui.tabWidget_settings.setCurrentIndex(0)
        # set delault displaying of stackedWidget_spectra
        self.ui.stackedWidget_spectra.setCurrentIndex(0)
        # set delault displaying of stackedWidget_data
        self.ui.stackedWidget_data.setCurrentIndex(0)

        # set delault displaying of harmonics
        self.ui.tabWidget_settings_settings_harm.setCurrentIndex(0)

        # link tabWidget_settings and stackedWidget_spectra and stackedWidget_data
        self.ui.tabWidget_settings.currentChanged.connect(self.link_tab_page)

#endregion


#region cross different sections
        # harmonic widgets
        # loop for setting harmonics 
        for i in range(1, settings_init['max_harmonic']+2, 2):
            # set to visable which is default. nothing to do

            # add checkbox to tabWidget_ham for harmonic selection
            setattr(self.ui, 'checkBox_tree_harm' + str(i), QCheckBox())
            self.ui.tabWidget_settings_settings_harm.tabBar().setTabButton(
                self.ui.tabWidget_settings_settings_harm.indexOf(
                    getattr(self.ui, 'tab_settings_settings_harm' + str(i))
                ), 
                QTabBar.LeftSide, 
                getattr(self.ui, 'checkBox_tree_harm' + str(i)
                )
            )

            # set signal
            getattr(self.ui, 'checkBox_tree_harm' + str(i)).clicked['bool'].connect(
                getattr(self.ui, 'checkBox_harm' + str(i)).setChecked
            )
            getattr(self.ui, 'checkBox_harm' + str(i)).clicked['bool'].connect(
                getattr(self.ui, 'checkBox_tree_harm' + str(i)).setChecked
            )
            getattr(self.ui, 'checkBox_tree_harm' + str(i)).clicked['bool'].connect(
                getattr(self.ui, 'frame_sp' +str(i)).setVisible
            )
            getattr(self.ui, 'checkBox_harm' + str(i)).clicked['bool'].connect(
                getattr(self.ui, 'frame_sp' +str(i)).setVisible
            )


        # set comboBox_plt1_choice, comboBox_plt2_choice
        # dict for the comboboxes
        for key, val in settings_init['data_plt_choose'].items():
            # userData is setup for geting the plot type
            # userDat can be access with itemData(index)
            self.ui.comboBox_plt1_choice.addItem(val, key)
            self.ui.comboBox_plt2_choice.addItem(val, key)

        # set RUN/STOP button
        self.ui.pushButton_runstop.clicked.connect(self.on_clicked_pushButton_runstop)

        # set arrows (la and ra) to change pages 
        self.ui.pushButton_settings_la.clicked.connect(
            lambda: self.set_stackedwidget_index(self.ui.stackedWidget_spectra, diret=-1)
        ) # set index-1
        self.ui.pushButton_settings_ra.clicked.connect(
            lambda: self.set_stackedwidget_index(self.ui.stackedWidget_spectra, diret=1)
        ) # set index+1
        self.ui.pushButton_data_la.clicked.connect(
            lambda: self.set_stackedwidget_index(self.ui.stackedWidget_data, diret=-1)
        ) # set index -1
        self.ui.pushButton_data_ra.clicked.connect(
            lambda: self.set_stackedwidget_index(self.ui.stackedWidget_data, diret=1)
        ) # set index 1

#endregion


#region settings_control

        # set pushButton_resetreftime
        self.ui.pushButton_resetreftime.clicked.connect(self.reset_reftime)

        # set label_actualinterval value
        self.ui.lineEdit_acquisitioninterval.textEdited.connect(self.set_label_actualinterval)
        self.ui.lineEdit_refreshresolution.textEdited.connect(self.set_label_actualinterval)

        # add value for the comboBox_fitfactor
        for key, val in settings_init['fit_factor_choose'].items():
            self.ui.comboBox_fitfactor.addItem(val, key)

        # set pushButton_gotofolder
        self.ui.pushButton_gotofolder.clicked.connect(self.on_clicked_pushButton_gotofolder)

        # set pushButton_newdata
        self.ui.pushButton_newdata.clicked.connect(self.on_triggered_new_data)

        # set pushButton_appenddata
        self.ui.pushButton_appenddata.clicked.connect(self.on_triggered_load_data)


#endregion


#region settings_settings
        ### add combobox into treewidget
        # comboBox_fit_method
        self.create_combobox(
            'comboBox_fit_method', 
            settings_init['span_mehtod_choose'], 
            100, 
            'Method', 
            self.ui.treeWidget_settings_settings_harmtree
        )

        # add track_method
        self.create_combobox(
            'comboBox_track_method', 
            settings_init['track_mehtod_choose'], 
            100, 
            'Tracking', 
            self.ui.treeWidget_settings_settings_harmtree
        )

        # add fit factor
        self.create_combobox(
            'comboBox_harmfitfactor', 
            settings_init['fit_factor_choose'], 
            100, 
            'Factor', 
            self.ui.treeWidget_settings_settings_harmtree
        )

        # insert sample_channel
        self.create_combobox(
            'comboBox_sample_channel', 
            settings_init['sample_channel_choose'], 
            100, 
            'Sample Channel', 
            self.ui.treeWidget_settings_settings_hardware
        )

        # inser ref_channel
        self.create_combobox(
            'comboBox_ref_channel', 
            settings_init['ref_channel_choose'], 
            100, 
            'Ref. Channel', 
            self.ui.treeWidget_settings_settings_hardware
        )
        # connect ref_channel
        # self.ui.comboBox_ref_channel.currentIndexChanged.connect() #?? add function checking if sample and ref have the same channel

        # insert base_frequency
        self.create_combobox(
            'comboBox_base_frequency', 
            settings_init['base_frequency_choose'], 
            100, 
            'Base Frequency', 
            self.ui.treeWidget_settings_settings_hardware
        )

        # insert bandwidth
        self.create_combobox(
            'comboBox_bandwidth', 
            settings_init['bandwidth_choose'], 
            100, 
            'Bandwidth', 
            self.ui.treeWidget_settings_settings_hardware
        )

        # move temp. module to treeWidget_settings_settings_hardware
        self.move_to_row2(
            self.ui.lineEdit_settings_settings_tempmodule, 
            self.ui.treeWidget_settings_settings_hardware, 
            'Module'
        )
        
        # insert thrmcpl type
        self.create_combobox(
            'comboBox_thrmcpltype', 
            settings_init['thrmcpl_choose'], 
            100, 
            'Thrmcpl Type', 
            self.ui.treeWidget_settings_settings_hardware
        )

        # insert time_unit
        self.create_combobox(
            'comboBox_timeunit', 
            settings_init['time_unit_choose'], 
            100, 
            'Time Unit', 
            self.ui.treeWidget_settings_settings_plots
        )

        # insert temp_unit
        self.create_combobox(
            'comboBox_tempunit', 
            settings_init['temp_unit_choose'], 
            100, 
            'Temp. Unit', 
            self.ui.treeWidget_settings_settings_plots
        )

        # insert time scale
        self.create_combobox(
            'comboBox_timescale', 
            settings_init['time_scale_choose'], 
            100, 
            'Time Scale', 
            self.ui.treeWidget_settings_settings_plots
        )

        # insert gamma scale
        self.create_combobox(
            'comboBox_gammascale', 
            settings_init['gamma_scale_choose'], 
            100, 
            'Γ Scale', 
            self.ui.treeWidget_settings_settings_plots
        )

        # move checkBox_settings_settings_linktime to treeWidget_settings_settings_plots
        self.move_to_row2(
            self.ui.checkBox_settings_settings_linktime, 
            self.ui.treeWidget_settings_settings_plots, 
            'Link Time'
        )

        # set treeWidget_settings_settings_harmtree expanded
        self.ui.treeWidget_settings_settings_harmtree.expandToDepth(0)
        # set treeWidget_settings_settings_hardware expanded
        self.ui.treeWidget_settings_settings_hardware.expandToDepth(0)
        # set treeWidget_settings_settings_plots expanded
        self.ui.treeWidget_settings_settings_plots.expandToDepth(0)


        # move center pushButton_settings_harm_cntr to treeWidget_settings_settings_harmtree
        self.move_to_row2(
            self.ui.pushButton_settings_harm_cntr, 
            self.ui.treeWidget_settings_settings_harmtree, 
            'Scan', 
            50
        )
        
        # move center checkBox_settings_temp_sensor to treeWidget_settings_settings_hardware
        self.move_to_row2(
            self.ui.checkBox_settings_temp_sensor, 
            self.ui.treeWidget_settings_settings_hardware, 
            'Temperature'
        )

        # set tabWidget_settings background
        self.ui.tabWidget_settings.setStyleSheet(
            # "QTabWidget, QTabWidget::pane, QTabBar { background: transparent; }"
            "QTabWidget::pane { border: 0;}"
            # "QTabWidget, QTabWidget::pane, QTabBar { border-width: 5px; border-color: red; }"
            # "QTabBar::tab-bar { background: transparent; }"
        )

        # set treeWidget_settings_settings_harmtree background
        self.ui.treeWidget_settings_settings_harmtree.setStyleSheet(
            "QTreeWidget { background: transparent; }"
        )
        # set treeWidget_settings_settings_hardware background
        self.ui.treeWidget_settings_settings_hardware.setStyleSheet(
            "QTreeWidget { background: transparent; }"
        )
        
        # set treeWidget_settings_settings_plots background
        self.ui.treeWidget_settings_settings_plots.setStyleSheet(
            "QTreeWidget { background: transparent; }"
        )

        # resize the TabBar.Button
        self.ui.tabWidget_settings_settings_harm.setStyleSheet(
            "QTabWidget::pane { height: 0; border: 0px; }"
            "QTabWidget {background-color: transparent;}"
            "QTabWidget::tab-bar { left: 5px; /* move to the right by 5px */ }"
            "QTabBar::tab { border: 1px solid #9B9B9B; border-top-left-radius: 1px; border-top-right-radius: 1px;}"
            "QTabBar::tab { height: 20px; width: 38px; padding: 0px; }" 
            "QTabBar::tab:selected, QTabBar::tab:hover { background: white; }"
            "QTabBar::tab:selected { height: 22px; width: 40px; border-bottom-color: none; }"
            "QTabBar::tab:selected { margin-left: -2px; margin-right: -2px; }"
            "QTabBar::tab:first:selected { margin-left: 0; width: 40px; }"
            "QTabBar::tab:last:selected { margin-right: 0; width: 40px; }"
            "QTabBar::tab:!selected { margin-top: 2px; }"
            )
        
        # set signals
        self.ui.tabWidget_settings_settings_harm.currentChanged.connect(self.update_harmonic_tab)
        self.ui.comboBox_base_frequency.activated[str].connect(self.update_base_freq)
        self.ui.comboBox_bandwidth.activated[str].connect(self.update_bandwidth)


        # set default values
        self.ui.comboBox_base_frequency.setCurrentIndex(0)
        self.ui.comboBox_bandwidth.setCurrentIndex(4)
        self.ui.tabWidget_settings_settings_harm.setCurrentIndex(0)
 
#endregion


#region settings_data

        # set treeWidget_settings_data_settings background
        self.ui.treeWidget_settings_data_settings.setStyleSheet(
            "QTreeWidget { background: transparent; }"
        )

        # insert refernence type
        self.create_combobox(
            'comboBox_ref_type', 
            settings_init['ref_type_choose'], 
            100, 
            'Type', 
            self.ui.treeWidget_settings_data_settings
        )
        
       # set treeWidget_settings_data_settings expanded
        self.ui.treeWidget_settings_data_settings.expandToDepth(0)

#endregion 


#region settings_mechanis
        ######### 
        # hide tableWidget_settings_mechanics_errortab
        self.ui.tableWidget_settings_mechanics_errortab.hide()
        # hide tableWidget_settings_mechanics_contoursettings
        self.ui.tableWidget_settings_mechanics_contoursettings.hide()
        # hide groupBox_settings_mechanics_simulator
        self.ui.groupBox_settings_mechanics_simulator.hide()

#endregion


#region spectra_show

#endregion


#region spectra_fit

        self.ui.horizontalSlider_spectra_fit_spanctrl.valueChanged.connect(self.on_changed_slider_spanctrl)
        self.ui.horizontalSlider_spectra_fit_spanctrl.sliderReleased.connect(self.on_released_slider_spanctrl)

        # pushButton_spectra_fit_refresh
        self.ui.pushButton_spectra_fit_refresh.clicked.connect(self.on_click_pushButton_spectra_fit_refresh)

#endregion


#region spectra_mechanics


#endregion


#region data_data

#endregion


#region data_mechanics

#endregion


#region status bar

        #### add widgets to status bar. from left to right
        # move label_status_coordinates to statusbar
        self.ui.statusbar.addPermanentWidget(self.ui.label_status_coordinates)
        # move progressBar_status_interval_time to statusbar
        self.ui.progressBar_status_interval_time.setAlignment(Qt.AlignCenter)
        self.ui.statusbar.addPermanentWidget(self.ui.progressBar_status_interval_time)
        # move label_status_pts to statusbar
        self.ui.statusbar.addPermanentWidget(self.ui.label_status_pts)
        # move label_status_signal_ch to statusbar
        self.ui.statusbar.addPermanentWidget(self.ui.label_status_signal_ch)
        # move label_status_reftype to statusbar
        self.ui.statusbar.addPermanentWidget(self.ui.label_status_reftype)
        # move label_status_temp_sensor to statusbar
        self.ui.statusbar.addPermanentWidget(self.ui.label_status_temp_sensor)
        # move label_status_f0BW to statusbar
        self.ui.statusbar.addPermanentWidget(self.ui.label_status_f0BW)

#endregion


#region action group
        # set action group channel
        self.ui.group_channel = QActionGroup(self, exclusive=True)
        self.ui.group_channel.addAction(self.ui.actionADC_1)
        self.ui.group_channel.addAction(self.ui.actionADC_2)

        # set action group refType
        self.ui.group_refType = QActionGroup(self, exclusive=True)
        self.ui.group_refType.addAction(self.ui.actionData_File)
        self.ui.group_refType.addAction(self.ui.actionSingle_Point)
        self.ui.group_refType.addAction(self.ui.actionExternal)

        # set action group f0
        self.ui.group_f0 = QActionGroup(self, exclusive=True)
        self.ui.group_f0.addAction(self.ui.action5_MHz)
        self.ui.group_f0.addAction(self.ui.action6_MHz)
        self.ui.group_f0.addAction(self.ui.action9_MHz)
        self.ui.group_f0.addAction(self.ui.action10_MHz)

        # set action group BW
        self.ui.group_BW = QActionGroup(self, exclusive=True)
        self.ui.group_BW.addAction(self.ui.actionBW_2_MHz)
        self.ui.group_BW.addAction(self.ui.actionBW_1_MHz)
        self.ui.group_BW.addAction(self.ui.actionBW_0_5_MHz)
        self.ui.group_BW.addAction(self.ui.actionBW_0_25_MHz)
        self.ui.group_BW.addAction(self.ui.actionBW_0_1_MHz)

        # set QAction
        self.ui.actionLoad_Settings.triggered.connect(self.on_triggered_load_settings)
        self.ui.actionLoad_Data.triggered.connect(self.on_triggered_load_data)
        self.ui.actionNew_Data.triggered.connect(self.on_triggered_new_data)
        self.ui.actionSave.triggered.connect(self.on_triggered_actionSave)
        self.ui.actionSave_As.triggered.connect(self.on_triggered_actionSave_As)
        self.ui.actionExport.triggered.connect(self.on_triggered_actionExport)
        self.ui.actionReset.triggered.connect(self.on_triggered_actionReset)

#endregion


#region ###### add Matplotlib figures in to frames ##########

        # # create an empty figure and move its toolbar to TopToolBarArea of main window
        # self.ui.mpl_dummy_fig = MatplotlibWidget()
        # self.addToolBar(Qt.TopToolBarArea, self.ui.mpl_dummy_fig.toolbar)
        # self.ui.mpl_dummy_fig.hide() # hide the figure

        # add figure mpl_sp[n] into frame_sp[n]
        for i in range(1, settings_init['max_harmonic']+2, 2):
            # add first ax
            setattr(
                self.ui, 'mpl_sp' + str(i), 
                MatplotlibWidget(
                    parent=getattr(self.ui, 'frame_sp' + str(i)), 
                    xlabel='Frequency (Hz)', 
                    ylabel='Conductance (mS)', 
                    ylabel2='Susceptance (mS)',
                    showtoolbar=False,
                )
            )
            getattr(self.ui, 'frame_sp' + str(i)).setLayout(
                self.set_frame_layout(
                    getattr(self.ui, 'mpl_sp' + str(i))
                )
            )


        # add figure mpl_spectra_fit_polar into frame_spectra_fit_polar
        self.ui.mpl_spectra_fit_polar = MatplotlibWidget(
            parent=self.ui.frame_spectra_fit_polar, 
            xlabel='Conductance (mS)',
            ylabel='Susceptance (mS)',
            )
        # self.ui.mpl_spectra_fit.update_figure()
        self.ui.frame_spectra_fit_polar.setLayout(self.set_frame_layout(self.ui.mpl_spectra_fit_polar))

        # add figure mpl_spectra_fit into frame_spactra_fit
        self.ui.mpl_spectra_fit = MatplotlibWidget(
            parent=self.ui.frame_spectra_fit, 
            xlabel='Frequency (Hz)',
            ylabel='Conductance (mS)',
            ylabel2='Susceptance (mS)',
            showtoolbar=('Back', 'Forward', 'Pan', 'Zoom')
            )
        # self.ui.mpl_spectra_fit.update_figure()
        self.ui.frame_spectra_fit.setLayout(self.set_frame_layout(self.ui.mpl_spectra_fit))
        # add plot
        self.ui.mpl_spectra_fit.lG = self.ui.mpl_spectra_fit.ax[0].plot([], [], color='tab:blue') # G
        self.ui.mpl_spectra_fit.lB = self.ui.mpl_spectra_fit.ax[1].plot([], [], color='tab:red') # B

        # add figure mpl_countour1 into frame_spectra_mechanics_contour1
        self.ui.mpl_countour1 = MatplotlibWidget(
            parent=self.ui.frame_spectra_mechanics_contour1, 
            xlabel=r'$d/\lambda$',
            ylabel=r'$\Phi$ ($\degree$)',
            )
        # self.ui.mpl_countour1.update_figure()
        self.ui.mpl_countour1.ax.plot([0, 1, 2, 3], [3,2,1,0])
        self.ui.frame_spectra_mechanics_contour1.setLayout(self.set_frame_layout(self.ui.mpl_countour1))

        # add figure mpl_countour2 into frame_spectra_mechanics_contour2
        self.ui.mpl_countour2 = MatplotlibWidget(
            parent=self.ui.frame_spectra_mechanics_contour2, 
            xlabel=r'$d/\lambda$',
            ylabel=r'$\Phi$ ($\degree$)',
            )
        # self.ui.mpl_countour2.update_figure()
        self.ui.mpl_countour2.ax.plot([0, 1, 2, 3], [3,2,1,0])
        self.ui.frame_spectra_mechanics_contour2.setLayout(self.set_frame_layout(self.ui.mpl_countour2))

        # add figure mpl_plt1 into frame_spactra_fit
        self.ui.mpl_plt1 = MatplotlibWidget(
            parent=self.ui.frame_spectra_fit, 
            xlabel='Time (s)',
            ylabel=r'$\Delta f/n$ (Hz)',
            )
        # self.ui.mpl_plt1.update_figure()
        self.ui.mpl_plt1.ax.plot([0, 1, 2, 3], [3,2,1,0])
        self.ui.frame_plt1.setLayout(self.set_frame_layout(self.ui.mpl_plt1))

        # add figure mpl_plt2 into frame_spactra_fit
        self.ui.mpl_plt2 = MatplotlibWidget(
            parent=self.ui.frame_spectra_fit, 
            xlabel='Time (s)',
            ylabel=r'$\Delta \Gamma$ (Hz)',
            )
        # self.ui.mpl_plt2.update_figure()
        self.ui.mpl_plt2.ax.plot([0, 1, 2, 3], [3,2,1,0])
        self.ui.frame_plt2.setLayout(self.set_frame_layout(self.ui.mpl_plt2))

#endregion


#endregion

#region ###### set UI value ###############################

        for i in range(1, settings_init['max_harmonic']+2, 2):
            if i in settings_default['harmonics_check']: # in the default range 
                # settings/control/Harmonics
                getattr(self.ui, 'checkBox_harm' + str(i)).setChecked(True)
                getattr(self.ui, 'checkBox_tree_harm' + str(i)).setChecked(True)

            else: # out of the default range
                getattr(self.ui, 'checkBox_harm' + str(i)).setChecked(False)
                getattr(self.ui, 'checkBox_tree_harm' + str(i)).setChecked(False)
                # hide spectra/sp
                getattr(self.ui, 'frame_sp' + str(i)).setVisible(False)


        self.ui.comboBox_plt1_choice.setCurrentIndex(2)
        self.ui.comboBox_plt2_choice.setCurrentIndex(3)

        # set time interval
        self.ui.label_actualinterval.setText(str(settings_default['actual_interval']) + '  s')
        self.ui.lineEdit_acquisitioninterval.setText(str(settings_default['acquisition_interval']))
        self.ui.lineEdit_refreshresolution.setText(str(settings_default['refresh_resolution']))

#endregion


#region #########  functions ##############

    def link_tab_page(self, tab_idx):
        if tab_idx in [0]: # link settings_control to spectra_show and data_data
            self.ui.stackedWidget_spectra.setCurrentIndex(0)
            self.ui.stackedWidget_data.setCurrentIndex(0)
        elif tab_idx in [1, 2]: # link settings_settings and settings_data to spectra_fit and data_data
            self.ui.stackedWidget_spectra.setCurrentIndex(1)
            self.ui.stackedWidget_data.setCurrentIndex(0)
        elif tab_idx in [3]: # link settings_mechanics to spectra_mechanics and data_mechanics
            self.ui.stackedWidget_spectra.setCurrentIndex(2)
            self.ui.stackedWidget_data.setCurrentIndex(1)

    def create_combobox(self, name, contents, box_width, row_text='', parent=''):
        ''' 
        this function create a combobox object with its name = name, items = contents. and  set it't width. 
        And move it to row[0] = row_text in parent
        '''
        # create a combobox object
        setattr(self.ui, name, QComboBox())
        # get the object
        obj_box = getattr(self.ui, name)
        # set its size adjust policy
        obj_box.SizeAdjustPolicy(QComboBox.AdjustToContents)
        # add items from contents
        if isinstance(contents, list): # if given a list, add only the text
            for val in contents:
                obj_box.addItem(val)
        elif isinstance(contents, dict): # if given a dict, add the text (val) and userData (key)
            for key, val in contents.items():
                obj_box.addItem(val, key)

        # insert to the row of row_text if row_text and parent_name are not empty
        if (row_text and parent):
            self.move_to_row2(obj_box, parent, row_text, box_width)
            

    def move_to_row2(self, obj, parent, row_text, width=[]): 
        if width: # set width of obj
            obj.setMaximumWidth(width)
        # find item with row_text
        item = parent.findItems(row_text, Qt.MatchExactly | Qt.MatchRecursive, 0)
        if len(item) == 1:
            item = item[0]
        else:
            return
        # insert the combobox in to the 2nd column of row_text
        parent.setItemWidget(item, 1, obj)        

    def set_frame_layout(self, widget):
        '''set a dense layout for frame with a single widget'''
        vbox = QGridLayout()
        vbox.setContentsMargins(0, 0, 0, 0) # set layout margins (left, top, right, bottom)
        vbox.addWidget(widget)
        return vbox


    ########## action functions ##############
    # @pyqtSlot(bool)
    def on_clicked_pushButton_runstop(self, checked):
        if checked:
            self.ui.pushButton_runstop.setText('STOP')
        else:
            self.ui.pushButton_runstop.setText('START RECORD')


    # @pyqtSlot()
    def reset_reftime(self):
        ''' set time in lineEdit_reftime '''
        current_time = datetime.datetime.now()
        self.ui.lineEdit_reftime.setText(current_time.strftime('%Y-%m-%d %H:%M:%S'))

    # @pyqtSlot()
    def set_label_actualinterval(self):
        # get text
        acquisition_interval = self.ui.lineEdit_acquisitioninterval.text()
        refresh_resolution = self.ui.lineEdit_refreshresolution.text()
        #convert to flot
        try:
            acquisition_interval = float(acquisition_interval)
        except:
            acquisition_interval = 0
        try:
            refresh_resolution = float(refresh_resolution)
        except:
            refresh_resolution = 0
        # set label_actualinterval
        self.ui.label_actualinterval.setText(f'{acquisition_interval * refresh_resolution}  s')

    ## functions for open and save file
    def openFileNameDialog(self, title, path='', filetype=settings_init['default_datafiletype']):  
        options = QFileDialog.Options()
        # options |= QFileDialog.DontUseNativeDialog
        fileName, _ = QFileDialog.getOpenFileName(self, title, path, filetype, options=options)
        if fileName:
            print(type(fileName))
        else:
            fileName = ''
        return fileName
        
    # def openFileNamesDialog(self, title, path=''):    
    #     options = QFileDialog.Options()
    #     options |= QFileDialog.DontUseNativeDialog
    #     files, _ = QFileDialog.getOpenFileNames(self,title, "","All Files (*);;Python Files (*.py)", options=options)
    #     if files:
    #         print(files)
 
    def saveFileDialog(self, title, path='', filetype=settings_init['default_datafiletype']):    
        options = QFileDialog.Options()
        # options |= QFileDialog.DontUseNativeDialog
        fileName, _ = QFileDialog.getSaveFileName(self,title, path, filetype, options=options)
        if fileName:
            print(fileName)
        else:
            fileName = ''
        return fileName 

    def on_triggered_new_data(self):
        fileName = self.saveFileDialog(title='Choose a new file') # !! add path of last opened folder
        # change the displayed file directory in lineEdit_datafilestr
        self.ui.lineEdit_datafilestr.setText(fileName)
        # reset lineEdit_reftime
        self.reset_reftime()
        # set lineEdit_reftime editable and enable pushButton_resetreftime
        self.ui.lineEdit_reftime.setReadOnly(False)
        self.ui.pushButton_resetreftime.setEnabled(True)

    def on_triggered_load_data(self):
        fileName = self.openFileNameDialog(title='Choose an existing file to append') # !! add path of last opened folder
        # change the displayed file directory in lineEdit_datafilestr
        self.ui.lineEdit_datafilestr.setText(fileName)
        # set lineEdit_reftime
        # set lineEdit_reftime read only and disable pushButton_resetreftime
        self.ui.lineEdit_reftime.setReadOnly(True)
        self.ui.pushButton_resetreftime.setEnabled(False)

    # open folder in explorer
    # methods for different OS could be added
    def on_clicked_pushButton_gotofolder(self):
        file_path = self.ui.lineEdit_datafilestr.text() #?? replace with reading from settings dict
        path = os.path.abspath(os.path.join(file_path, os.pardir)) # get the folder of the file
        # print(path)
        # subprocess.Popen(f'explorer "{path}"') # every time open a new window
        # os.startfile(f'{path}') # if the folder is opend, make it active
        UIModules.open_file(path)

    # 
    def on_triggered_load_settings(self):
        fileName = self.openFileNameDialog('Choose a file to use its setting') # !! add path of last opened folder
        # change the displayed file directory in lineEdit_datafilestr
        self.ui.lineEdit_datafilestr.setText(fileName)

    def on_triggered_actionSave(self):
        # save current data to file
        print('save function  to be added...')

    def on_triggered_actionSave_As(self):
        # save current data to a new file 
        fileName = self.saveFileDialog(title='Choose a new file') # !! add path of last opened folder
        # change the displayed file directory in lineEdit_datafilestr
        self.ui.lineEdit_datafilestr.setText(fileName)

    def on_triggered_actionExport(self):
        # export data to a selected form
        fileName = self.saveFileDialog(title='Choose a file and data type', filetype=settings_init['export_datafiletype']) # !! add path of last opened folder
        # codes for data exporting

    def on_triggered_actionReset(self):
        # reset MainWindow
        pass

    def on_changed_slider_spanctrl(self):
        # get slider value
        n = 10 ** (self.ui.horizontalSlider_spectra_fit_spanctrl.value() / 10)
        # format n
        if n >= 1:
            n = f'{round(n)} *'
        else:
            n = f'1/{round(1/n)} *'
        # set treeWidget_settings_settings_harmtree value
        self.ui.label_spectra_fit_zoomtimes.setText(str(n))

    def on_released_slider_spanctrl(self):

        # get slider value
        n = 10 ** (self.ui.horizontalSlider_spectra_fit_spanctrl.value() / 10)
        # format n
        if n >= 1:
            n = round(n)
        else:
            n = 1/round(1 / n)

        # set span

        # start a single scan

        # set span text

        # reset slider to 1
        self.ui.horizontalSlider_spectra_fit_spanctrl.setValue(0)

    def on_click_pushButton_spectra_fit_refresh(self):
        ret, nSteps = self.accvna.GetScanSteps()
        ret, f1, f2 = self.accvna.SetFequencies()
        self.accvna.SingleScan()
        time.sleep(2)
        ret, f, G = self.accvna.GetScanData(nStart=0, nEnd=nSteps-1, nWhata=-1, nWhatb=15)
        ret, _, B = self.accvna.GetScanData(nStart=0, nEnd=nSteps-1, nWhata=-1, nWhatb=16)
        self.accvna.Close()
        # print(f)
        # print(G)
        # print(self.ui.mpl_spectra_fit.lG[0].get_xdata())
        self.ui.mpl_spectra_fit.lG[0].set_xdata(f)
        self.ui.mpl_spectra_fit.lG[0].set_ydata(G)
        self.ui.mpl_spectra_fit.lB[0].set_xdata(f)
        self.ui.mpl_spectra_fit.lB[0].set_ydata(B)

        self.ui.mpl_spectra_fit.ax[0].set_xlim([f[0], f[-1]])
        self.ui.mpl_spectra_fit.ax[0].set_ylim([min(G), max(G)])
        self.ui.mpl_spectra_fit.ax[1].set_xlim([f[0], f[-1]])
        self.ui.mpl_spectra_fit.ax[1].set_ylim([min(B), max(B)])
        self.ui.mpl_spectra_fit.canvas.draw()
        # print(self.ui.mpl_spectra_fit.canvas)
        # print(self.ui.mpl_spectra_fit.lG[0].get_xdata())
        
    def set_stackedwidget_index(self, stwgt, idx=[], diret=[]):
        '''
        chenge the index of stwgt to given idx (if not []) 
        or to the given direction (if diret not [])
          diret=1: index += 1;
          diret=-1: index +=-1
        '''
        # print(self)
        if idx: # if index is not []
            stwgt.setCurrentIndex(idx) # set index to idx
        elif diret: # if diret is not []
            count = stwgt.count()  # get total pages
            current_index = stwgt.currentIndex()  # get current index
            stwgt.setCurrentIndex((current_index + diret) % count) # increase or decrease index by diret

    def update_harmonic_tab(self):
        self.harmonic_tab = 2 * self.ui.tabWidget_settings_settings_harm.currentIndex() + 1
        self.update_all_settings()

    def update_base_freq(self, base_freq_text):
        self.settings['comboBox_base_frequency'] = float(base_freq_text[0:base_freq_text.index(" ")])
        self.update_all_settings()

    def update_bandwidth(self, bandwidth_text):
        self.settings['comboBox_bandwidth'] = float(bandwidth_text[0:bandwidth_text.index(" ")])
        self.update_all_settings()

    def update_all_settings(self):
        self.start_freq = self.harmonic_tab * self.settings['comboBox_base_frequency'] - self.settings['comboBox_bandwidth']
        self.end_freq = self.harmonic_tab * self.settings['comboBox_base_frequency'] + self.settings['comboBox_bandwidth']
        self.ui.treeWidget_settings_settings_harmtree.topLevelItem(0).child(0).setText(1, str(self.start_freq))
        self.ui.treeWidget_settings_settings_harmtree.topLevelItem(0).child(1).setText(1, str(self.end_freq))

    def set_default_freqs(self):
        for i in range(1, int(settings_init['max_harmonic'] + 2), 2):
            getattr(self.ui, 'lineEdit_startf' + str(i)).setText(str(self.settings['lineEdit_startf' + str(i)]))
            getattr(self.ui, 'lineEdit_endf' + str(i)).setText(str(self.settings['lineEdit_endf' + str(i)]))

#endregion



if __name__ == '__main__':
    import sys

    app = QApplication(sys.argv)
    qcm_app = QCMApp()
    qcm_app.show()
    sys.exit(app.exec_())
    <|MERGE_RESOLUTION|>--- conflicted
+++ resolved
@@ -31,12 +31,9 @@
         self.harmonic_tab = 1
         self.update_all_settings()
         self.main()
-<<<<<<< HEAD
 
         # initialize AccessMyVNA
         self.accvna = AccessMyVNA()
-=======
->>>>>>> cc219bc1
 
     def main(self):
  # loadUi('QCM_GUI_test4.ui', self) # read .ui file directly. You still need to compile the .qrc file
